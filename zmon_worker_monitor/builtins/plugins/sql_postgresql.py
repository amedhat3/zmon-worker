#!/usr/bin/env python
# -*- coding: utf-8 -*-

import psycopg2
import re
import sys

from zmon_worker_monitor.zmon_worker.errors import CheckError, InsufficientPermissionsError, DbError
from zmon_worker_monitor.adapters.ifunctionfactory_plugin import IFunctionFactoryPlugin, propartial
from psycopg2.extras import NamedTupleCursor

DEFAULT_PORT = 5432

CONNECTION_RE = \
    re.compile(r'''
^(?P<host>[^:/]+)       # host - either IP o hostname
(:(?P<port>\d+))?       # port - integer, optional
/(?P<dbname>[^/]\S*)    # database name - allow punctuation, but not leading slash
$
''', re.X)

ABSOLUTE_MAX_RESULTS = 1000000

# TODO: get rid of hardcoded Zalando stuff
REQUIRED_GROUP = 'zalandos'
PERMISSIONS_STMT = \
    '''
SELECT r.rolcanlogin AS can_login,
       ARRAY(SELECT b.rolname
               FROM pg_catalog.pg_auth_members m
               JOIN pg_catalog.pg_roles b ON (m.roleid = b.oid)
              WHERE m.member = r.oid) AS member_of
  FROM pg_catalog.pg_roles r
 WHERE r.rolname = %s;
'''

NON_SAFE_CHARS = re.compile(r'[^a-zA-Z_0-9-]')


class SqlFactory(IFunctionFactoryPlugin):
    def __init__(self):
        super().__init__()
        # fields from config
        self._user = None
        self._pass = None

    def configure(self, conf):
        """
        Called after plugin is loaded to pass the [configuration] section in their plugin info file
        :param conf: configuration dictionary
        """
        self._user = conf['user']
        self._pass = conf['pass']

    def create(self, factory_ctx):
        """
        Automatically called to create the check function's object
        :param factory_ctx: (dict) names available for Function instantiation
        :return: an object that implements a check function
        """
        return propartial(SqlWrapper,
                          shards=factory_ctx['shards'],
                          user=self._user,
                          password=self._pass,
                          timeout=factory_ctx['soft_time_limit'] * 1000,
                          check_id=factory_ctx['check_id'],
                          created_by=factory_ctx['req_created_by'],
                          __protected=['created_by', 'check_id'])


def make_safe(s):
    '''
    >>> make_safe('Bad bad \\' 123')
    'Badbad123'
    '''

    if not s:
        return ''
    return NON_SAFE_CHARS.sub('', s)


class SqlWrapper:
    '''Shard-aware SQL adapter
    sql().execute('SELECT 1').result()
    '''

    def __init__(
            self,
            shards,
            user='zmon',
            password='',
            connect_timeout=5,
            timeout=60000,
            shard=None,
            created_by=None,
            check_id=None,
    ):
        '''
        Parameters
        ----------
        shards: dict
            A dict of shard definitions where key is the shard's name and value is the host/database string.
        user: str
        password: str
        connect_timeout: int
            Maximum wait for connection, in seconds.
        timeout: int
            Statement timeout in milliseconds.
        shard: str
            Optional shard name. If provided, the check will be run on only one shard matching given name.
        created_by: str
            Optional user name. If provided, the check will first make sure that the user has permissions to access the
            requested database. It's optional because it's currently supported only in trial run.
        check_id: int
            The check definition ID in order to set PostgreSQL application name (easier tracking on server side).
        '''

        if not shards:
            raise CheckError('SqlWrapper: No shards defined')
        if shard and not shards.get(shard):
            raise CheckError('SqlWrapper: Shard {} not found in shards definition'.format(shard))

        self._cursors = []
        self._conns = []
        self._stmt = None
        permissions = {}

        for shard_def in ([shards[shard]] if shard else list(shards.values())):
            m = CONNECTION_RE.match(shard_def)
            if not m:
                raise CheckError('Invalid shard connection: {}'.format(shard_def))
            connection_str = ("host='{host}' port='{port}' dbname='{dbname}' user='{user}' password='{password}' "
                              "connect_timeout='{connect_timeout}' "
                              "application_name='ZMON Check {check_id} (created by {created_by})' ").format(
                host=m.group('host'),
                port=int(m.group('port') or DEFAULT_PORT),
                dbname=m.group('dbname'),
                user=user,
                password=password,
                connect_timeout=connect_timeout,
                check_id=check_id,
                created_by=make_safe(created_by),
            )
            try:
                conn = psycopg2.connect(connection_str)
                conn.set_session(readonly=True, autocommit=True)
                cursor = conn.cursor(cursor_factory=NamedTupleCursor)
                cursor.execute("SET statement_timeout TO %s;", [timeout])
                self._cursors.append(cursor)
<<<<<<< HEAD
            except Exception as e:
                raise DbError(str(e), operation='Connect to {}'.format(shard_def)).with_traceback(sys.exc_info()[2])
=======
                self._conns.append(conn)
            except Exception, e:
                raise DbError(str(e), operation='Connect to {}'.format(shard_def)), None, sys.exc_info()[2]
>>>>>>> fb08ef91
            try:
                if created_by:
                    cursor.execute(PERMISSIONS_STMT, [created_by])
                    row = cursor.fetchone()
                    permissions[shard_def] = (row.can_login and REQUIRED_GROUP in row.member_of if row else False)
            except Exception as e:
                raise DbError(str(e), operation='Permission query').with_traceback(sys.exc_info()[2])

        for resource, permitted in permissions.items():
            if not permitted:
                raise InsufficientPermissionsError(created_by, resource)

    def __del__(self):
        for cur in self._cursors:
            try:
                if not cur.closed:
                    cur.close()
            except Exception:
                pass
        for conn in self._conns:
            try:
                conn.close()
            except Exception:
                pass

    def execute(self, stmt):
        self._stmt = stmt
        return self

    def result(self, agg=sum):
        '''return single row result, will result primitive value if only one column is selected'''

        result = {}
        try:
            for cur in self._cursors:
                try:
                    cur.execute(self._stmt)
                    row = cur.fetchone()
                    if row:
                        for k, v in row._asdict().items():
                            result[k] = result.get(k, [])
                            result[k].append(v)
                finally:
                    cur.close()
        except Exception as e:
            raise DbError(str(e), operation=self._stmt).with_traceback(sys.exc_info()[2])

        for k, v in result.items():
            try:
                result[k] = agg(v)
            except Exception:
                # just use list if aggregation function fails
                # (e.g. if we try to sum strings)
                result[k] = v
        if len(result) == 1:
            return list(result.values())[0]
        else:
            return result

    def results(self, max_results=100, raise_if_limit_exceeded=True):
        '''return many rows'''

        results = []
        max_results = min(max_results, ABSOLUTE_MAX_RESULTS)
        try:
            for cur in self._cursors:
                try:
                    cur.execute(self._stmt)
                    if raise_if_limit_exceeded:
                        rows = cur.fetchmany(max_results + 1)
                        if len(rows) > max_results:
                            raise DbError(
                                ('Too many results, result set was limited to {} for performance reasons. '
                                 'Consider modifying query to limit number of rows returns. '
                                 'If all else fails, try setting max_results to a higher value.').format(max_results),
                                operation=self._stmt)
                    else:
                        rows = cur.fetchmany(max_results)
                    for row in rows:
                        results.append(row._asdict())
                finally:
                    cur.close()
        except Exception as e:
            raise DbError(str(e), operation=self._stmt).with_traceback(sys.exc_info()[2])
        return results


if __name__ == '__main__':
    if len(sys.argv) == 4:
        check = SqlWrapper([sys.argv[1] + '/' + sys.argv[2]])
        print(check.execute(sys.argv[3]).result())
    elif len(sys.argv) > 1:
        print('sql.py <host> <dbname> <stmt>')<|MERGE_RESOLUTION|>--- conflicted
+++ resolved
@@ -147,14 +147,9 @@
                 cursor = conn.cursor(cursor_factory=NamedTupleCursor)
                 cursor.execute("SET statement_timeout TO %s;", [timeout])
                 self._cursors.append(cursor)
-<<<<<<< HEAD
+                self._conns.append(conn)
             except Exception as e:
                 raise DbError(str(e), operation='Connect to {}'.format(shard_def)).with_traceback(sys.exc_info()[2])
-=======
-                self._conns.append(conn)
-            except Exception, e:
-                raise DbError(str(e), operation='Connect to {}'.format(shard_def)), None, sys.exc_info()[2]
->>>>>>> fb08ef91
             try:
                 if created_by:
                     cursor.execute(PERMISSIONS_STMT, [created_by])
